# Final 30-Day Sprint Plan

Checklist (requirements to cover)

- Database: ERD source + exported image; initial SQL (CREATE TABLE); entity/field descriptions; constraints; future BI integration note.
- ML: Notebooks (.ipynb), dataset CSV (≥500 readings/sensor or justified synthetic), trained models (.joblib), charts (.png), problem justification and results.
- SaaS: One-command Docker Compose; health endpoints; ingestion; reporting; new /predict and /detect_anomaly endpoints; model loading lifecycle; observability.
- Docs: README sections for DB modeling, ML implementation, results, run instructions; video link (unlisted).
- Quality: Tests (unit/integration/e2e), CI; security (API key), no secrets; performance baseline; acceptance criteria met.

Key architecture decisions (consistent with repo)

- Keep PostgreSQL + TimescaleDB (already modeled/migrated/tests/docs). Don’t switch to InfluxDB.
- Keep FastAPI as API Gateway. Add ML endpoints there first; split into microservices only if needed after load testing.
- Use Alembic migrations; async SQLAlchemy; EventBus remains.
- Add lightweight model registry, observability, and resilience.

30‑Day Action Plan (detailed, step‑by‑step)

Week 1: Infra, DB artifacts, and data (Days 1–7)

Day 1: Wire Docker Compose and env
- Objective: One-command stack: db (TimescaleDB), api, ui.
- Actions:
  - Create docker-compose.yml (db, api, ui). API runs Alembic before uvicorn.
  - Ensure .env with DATABASE_URL for service-to-service (db host is “db”).
  - Verify health endpoints (/health, /health/db) in container.
- Files:
  - docker-compose.yml
  - .env (from .env.prod.example)
- Commands (zsh):
  - docker compose up -d --build
  - curl "http://localhost:8000/health"
  - curl "http://localhost:8000/health/db"
- Acceptance:
  - All services healthy; DB reachable; API docs accessible at /docs.

Day 2: Timescale policies + initial SQL schema export
- Objective: Add retention/compression/CAGG (optional), and produce initial SQL script.
- Actions:
  - New Alembic migration adding:
    - SELECT add_retention_policy('sensor_readings', INTERVAL '180 days');
    - ALTER TABLE sensor_readings SET (timescaledb.compress);
    - SELECT add_compression_policy('sensor_readings', INTERVAL '7 days');
    - Optional: CREATE MATERIALIZED VIEW CAGG for 1‑min aggregates.
  - Script to export schema as SQL (schema-only).
- Files:
  - alembic_migrations/versions/\<timestamp\>_timescale_policies.py
  - scripts/export_schema.sh
  - docs/db/schema.sql (generated)
- Commands:
  - poetry run alembic revision -m "add timescale policies"
  - poetry run alembic upgrade head
  - ./scripts/export_schema.sh
- Acceptance:
  - schema.sql committed; policies visible; migrations green.

Day 3: ERD source + exported image + DB docs skeleton
- Objective: Deliver ERD source and PNG + entity/field descriptions.
- Actions:
  - Add ERD source: docs/db/erd.dbml (or SQL Developer Data Modeler project).
  - Export ERD to docs/db/erd.png (or use eralchemy2 script).
  - Create docs/db/README.md: entities, fields, PK/FK, constraints, rationale.
- Files:
  - docs/db/erd.dbml
  - docs/db/erd.png
  - README.md
  - scripts/generate_erd.sh (optional)
- Acceptance:
  - ERD source + PNG in repo; DB README describes schema clearly.

Day 4: Ingestion hardening (idempotency + correlation IDs)
- Objective: Production-grade ingestion with duplicate protection and traceability.
- Actions:
  - Add Idempotency-Key header handling in /api/v1/data/ingest: reject duplicate (store hash/timestamp or a short-lived in‑memory cache with TTL).
  - Add request/correlation ID middleware; include in logs and responses.
- Files:
  - apps/api/middleware/request_id.py (or enable asgi-correlation-id)
  - data_ingestion.py (idempotency logic)
- Acceptance:
  - Replay with same Idempotency-Key doesn’t duplicate writes; logs show correlation_id.

Day 5: Data generation/export for ML
- Objective: Ensure ≥500 readings/sensor.
- Actions:
  - Use Streamlit “Send Test Data” and/or seed_data.py to populate.
  - Export dataset to CSV.
- Files:
  - scripts/export_training_data.py (optional) or psql COPY command
  - data/sensor_data.csv
- Commands:
  - psql "$DATABASE_URL" -c "\COPY (SELECT sensor_id,sensor_type,value,unit,timestamp FROM sensor_readings ORDER BY timestamp) TO 'data/sensor_data.csv' WITH CSV HEADER"
- Acceptance:
  - data/sensor_data.csv exists; has adequate rows per sensor.


UPDATED AND REFINED PLAN FROM NOW ON (STOPPED TO REVIEW THE PLAN ON THE END OF DAY 5 AND ELEVATED IT):

# Refined 30-Day Sprint Plan (Starting from Day 6)


Key enhancements integrated:
- **Scalability:** Early introduction of Redis for distributed idempotency (replacing in-memory cache), event bus retries for reliability, and optional microservice stubs for ML to enable horizontal scaling.
- **ML Robustness:** Use MLflow for a centralized model registry (replacing simple JSON files), Dockerized reproducible workflows with Makefiles, drift detection using Evidently AI, shared feature engineering, and telemetry for KPIs.
- **Database Optimizations:** Advanced indexing for forecasting queries and enabling continuous aggregates to reduce load on ML endpoints.
- **Security:** Early threat modeling using STRIDE, refined rate limiting tied to scopes, and JWT considerations for future auth.
- **Observability:** Expand to full Prometheus/Grafana stack post-load testing, with event lineage logging.
- **Testing:** Expanded e2e tests including drift scenarios, property-based tests for data generators.
- **Deployment/UI:** Kubernetes manifests as roadmap, Trivy scans in CI, enhanced Streamlit with previews.
- **General:** Iterative mini load tests, checksum validations, no deferments for critical items like Redis/drift (prioritized for production-readiness).

## Checklist (Requirements to Cover)

- **Database:** ERD source + exported image; initial SQL (CREATE TABLE); entity/field descriptions; constraints; indexing for ML queries; continuous aggregates; future BI integration note (e.g., Grafana dashboards).
- **ML:** Notebooks (.ipynb) with reproducible Dockerized runs via Makefiles; dataset CSV (build on existing ~9,000 readings); trained models (.joblib via MLflow); charts (.png); problem justification, results, drift detection (Evidently AI); shared feature engineering; telemetry KPIs.
- **SaaS:** One-command Docker Compose (enhanced with Redis/Grafana); health endpoints; ingestion (with Redis idempotency); reporting; /predict and /detect_anomaly endpoints; model loading lifecycle (MLflow); observability (full stack); event bus retries; optional microservice split.
- **Docs:** README sections for DB modeling (including indexes), ML implementation/results (with drift notes), run instructions (including Dockerized ML); security threat model; video link (unlisted); architecture diagram updates.
- **Quality:** Tests (unit/integration/e2e with drift/property-based); CI (with Trivy scans); security (API key scopes, rate limiting, threat model); no secrets; performance baseline (P95 < 200ms); acceptance criteria met; reproducibility guide.

## Key Architecture Decisions (Consistent with Repo, Enhanced)

- Retain PostgreSQL + TimescaleDB (already modeled/migrated/tests/docs). Add advanced indexes and continuous aggregates for efficient forecasting windows. No switch to InfluxDB.
- Retain FastAPI as API Gateway. Add ML endpoints there first; introduce microservice stubs for prediction/anomaly services (optional activation via env flag) after load testing justifies.
- Use Alembic migrations; async SQLAlchemy; enhance event bus with retries and optional persistence (Redis queues if needed).
- Implement lightweight MLflow model registry for versioning, metadata, and reproducibility (over simple JSON); include drift monitoring hooks.
- Add Redis for distributed idempotency and potential event queuing to support horizontal scaling.
- Observability: Start with logging/metrics; expand to Prometheus/Grafana for dashboards (e.g., anomaly KPIs, query latencies).
- Security: API keys with scopes; rate limiting; STRIDE threat model documented.
- Lean persistence: TimescaleDB for time-series; no polyglot DBs yet.
- Controlled complexity: Monolith-first with stubs for microservices; event-driven agents for extensibility (e.g., anomaly escalation).

## 30-Day Action Plan (Detailed, Step-by-Step)

### Week 1: Observability, Documentation, and Early Security (Days 6–7; Focus on Baseline Enhancements Post-Day 5)

Day 6: Observability (Metrics/Logs) + Event Bus Retries
- **Objective:** Establish baseline metrics, structured logs with correlation, and improve event bus reliability for agent orchestration. This builds on existing JSON logging in `core/logging_config.py` and prepares for ML integration.
- **Rationale/Context:** Correlation IDs (from Day 4 middleware) need full integration into logs/metrics for traceability across requests/events. Event bus (in `core/event_bus/`) currently lacks retries, risking lost events in high-load scenarios; add at-least-once semantics using a simple retry decorator (e.g., 3 attempts with exponential backoff).
- **Actions:**
  - Install `prometheus-fastapi-instrumentator` via Poetry (add to `pyproject.toml`).
  - Instrument FastAPI in `main.py`: Expose `/metrics` endpoint; add custom metrics for ingestion counts and DB query timings (use `sqlalchemy` event listeners in `core/database/`).
  - Update `core/logging_config.py`: Ensure JSON logs include `correlation_id` and add event lineage (e.g., `event_id` for bus events like `DataProcessedEvent`).
  - In `core/event_bus/`, add a retry decorator to publish/subscribe methods (use `tenacity` library; add to dependencies).
  - Test with `manual_test_anomaly_agent.py`: Simulate failures and verify retries.
- **Files:**
  - `main.py` (instrumentator init and include in app).
  - `core/logging_config.py` (enrich with lineage).
  - `core/event_bus/event_bus.py` (retry logic).
  - `pyproject.toml` / `poetry.lock` (add `prometheus-fastapi-instrumentator` and `tenacity`).
- **Commands (zsh):**
  - `poetry add prometheus-fastapi-instrumentator tenacity`
  - `docker compose up -d --build`
  - `curl "http://localhost:8000/metrics"` (verify output).
  - `poetry run python scripts/manual_test_anomaly_agent.py` (check logs for retries).
- **Acceptance:**
  - `/metrics` returns Prometheus data with custom counters (e.g., `ingestion_success_total`); logs show `correlation_id` and `event_id`; retries handle simulated bus failures (e.g., temp disconnect); CI tests pass.

Day 7: Documentation, Housekeeping, and Threat Model
- **Objective:** Update docs for clarity, ensure repo hygiene, and conduct a STRIDE threat model to prioritize security.
- **Rationale/Context:** With infra stable, document for evaluators/boss (e.g., link ERD/schema from Days 2-3). Threat model identifies risks like spoofing (fake API keys) or DoS (unlimited ML queries), informing later rate limiting. Use STRIDE (Spoofing, Tampering, Repudiation, Information Disclosure, Denial of Service, Elevation of Privilege) on components (API, DB, ML, event bus).
- **Actions:**
  - Update main `README.md`: Add sections for one-command run (`docker compose up`), health endpoints, links to ERD (`docs/db/erd.png`), schema (`docs/db/schema.sql`), and dataset usage. Include quickstart for ingestion with curl examples.
  - Audit repo: Ensure no secrets in `.env` (use `.env.example`); add gitignore for temp files.
  - Create `docs/SECURITY.md`: Document STRIDE analysis (e.g., mitigate tampering with input validation in ML payloads; DoS via rate limiting).
  - Enhance Streamlit (`streamlit_app.py`): Add a simple timeseries preview button loading from `data/sensor_data.csv` (use `st.line_chart` with Pandas).
  - We will create a new document, docs/RISK_MITIGATION.md, containing a table of identified risks (e.g., Model Drift, Docker Resource Overload) and our planned mitigations.
  - At the end of each week, we will add a "Weekly Progress Summary" task. This involves preparing a 1-paragraph summary and a brief screen recording of the key achievements to share.
- **Files:**
  - `README.md` (updated sections).
  - `docs/SECURITY.md` (threat model).
  - `streamlit_app.py` (preview feature).
  - `.env.example` (scrubbed if needed).
- **Commands:**
  - `docker compose up -d`
  - Access Streamlit at `http://localhost:8501` and test preview.
- **Acceptance:**
  - README allows fresh clone/run in <5 mins; threat model covers all components with 2-3 mitigations each; Streamlit shows CSV preview; no secrets found (use `git grep` for check).


### Week 2: ML Notebooks, Models, Registry, and Endpoints (Days 8–14; Focus on Reproducible, Drift-Aware ML)

**Day 8: Notebook 01 – EDA + Reproducible Workflow Setup**

- **Objective:** Explore dataset; prepare features with shared engineering; set up Dockerized reproducible ML runs.
- **Rationale/Context:** Build on `data/sensor_data.csv` (~9,000 rows, 15 sensors). EDA identifies distributions/stationarity for time-series. Make workflows reproducible: Docker for env consistency (e.g., fixed library versions), Makefile for automation. Share features (e.g., scaling, lags) in `ml/features.py` for reuse in training/inference. Add DVC for dataset versioning to track changes and ensure reproducibility.
- **Actions:**
  - Install DVC via Poetry; initialize in repo root and track `data/sensor_data.csv`.
  - Create `Dockerfile.ml`: Base on Python 3.12-slim, install Poetry deps + ML libs (scikit-learn, prophet, evidently).
  - Add `Makefile`: Targets like `make eda` to run notebook in Docker.
  - Notebook: Load CSV, compute `.info()`/`.describe()`, handle missingness, plot time-series/distributions/stationarity (ADF test via statsmodels); save plots.
  - Implement `ml/features.py`: Shared transformers (e.g., MinMaxScaler for values, lag features for forecasting).
- **Files:**
  - `notebooks/01_data_exploration.ipynb`
  - `docs/ml/eda_preview.png` (exported plots).
  - `Dockerfile.ml`, `Makefile` (in root).
  - `ml/features.py` (new module under `core/ml/` or `apps/ml/`).
  - `pyproject.toml` (add scikit-learn, prophet, evidently, statsmodels, dvc).
- **Commands:**
  - `poetry add scikit-learn prophet evidently statsmodels dvc`
  - `dvc init; dvc add data/sensor_data.csv; git add data/sensor_data.csv.dvc .dvc/config; git commit -m "Add DVC tracking for dataset"`
  - `make eda` (runs notebook in Docker, saves outputs).
- **Acceptance:**
  - Notebook runs top-to-bottom in Docker; at least 3 plots (e.g., value distributions, autocorrelation); features module testable (e.g., unit test scaler); DVC tracks dataset (verify with `dvc status` clean).


**Day 9: Notebook 02 – Isolation Forest (Anomaly) + Feature Reuse**

- **Objective:** Train anomaly detector; save model via MLflow; generate charts.
- **Rationale/Context:** Use Isolation Forest for unsupervised anomalies on features like value/sensor_type. Reuse `ml/features.py` for consistency. Track with MLflow for metadata/metrics.
- **Actions:**
  - Install MLflow via Poetry; start server in compose (add service).
  - Pull latest dataset version with DVC before training.
  - Train in notebook: Fit on transformed data (from `features.py`); compute precision/recall if labels simulated; log to MLflow.
  - Save model as `anomaly_detector_v1` in MLflow registry; export anomaly scatter plot.
- **Files:**
  - `notebooks/02_anomaly_isolation_forest.ipynb`
  - `docs/ml/anomaly_scatter.png`
  - `docker-compose.yml` (add MLflow service: mlflow with SQLite backend).
- **Commands:**
  - `poetry add mlflow`
  - `dvc pull data/sensor_data.csv`
  - `docker compose up -d mlflow`
  - Run notebook: Log experiment to `http://localhost:5000`.
- **Acceptance:**
  - Model registered in MLflow with metrics (e.g., contamination rate); plot shows anomalies; notebook explains choice.


**Day 10: Notebook 03 – Forecast (ARIMA or Prophet) + Telemetry Setup**  

- **Actions**:  

  - Add mini-load test for MLflow model fetch.  

- **Files**: `locustfile.py`.  

- **Commands**: `locust -f locustfile.py --users 5 --run-time 2m`.  

- **Acceptance**: Load test passes; metrics include forecast errors.  



**Day 11: MLflow Registry Integration and Loader**  

- **Actions**:  

  - Add mini-load test for model loader (mock inference).  

  - Run AI code review for `apps/ml/model_loader.py`.  

- **Files**: `locustfile.py`, `apps/ml/model_loader.py`.  

- **Commands**: `locust -f locustfile.py --users 5`, `poetry run flake8 apps/ml/model_loader.py`.  

- **Acceptance**: Loader passes load test; review clean.  



**Day 12: ML API Endpoints + Database Indexing for Queries**  

- **Actions**:  

  - Mini-load test for `/predict` and `/detect_anomaly` with mock data.  

  - Add SLOs to `docs/PERFORMANCE_BASELINE.md` (e.g., P95 < 200ms, error rate < 0.1%).  

- **Files**: `locustfile.py`, `docs/PERFORMANCE_BASELINE.md`.  

- **Commands**: `locust -f locustfile.py --users 5`.  

- **Acceptance**: Endpoints meet SLOs in mini-test.  



**Day 13: Tests for ML Endpoints + Drift Detection Hooks**  

- **Actions**:  

  - Add e2e test for drift workflow (`tests/e2e/test_drift_workflow.py`).  

  - Mini-load test for `/check_drift`.  

- **Files**: `tests/e2e/test_drift_workflow.py`, `locustfile.py`.  

- **Commands**: `poetry run pytest tests/e2e/test_drift_workflow.py`, `locust -f locustfile.py --users 5`.  

- **Acceptance**: Drift test passes; load test stable.  



**Day 14: README ML Section, Artifacts, and Mini Load Test**  

- **Objective**: Document ML; baseline perf; add incremental data export.  

- **Actions**:  

  - Enhance `scripts/export_sensor_data_csv.py` with `--incremental` flag (append since `MAX(timestamp)`).  

  - Add test in `tests/integration/test_data_export.py` for incremental export.  

  - Update README with incremental export guide.  

  - Run mini-load test (all endpoints).  

  - Create Week 2 Loom video for ML endpoints.  

  - Log feedback in `docs/FEEDBACK_LOG.md`.  

- **Files**: `scripts/export_sensor_data_csv.py`, `tests/integration/test_data_export.py`, `README.md`, `locustfile.py`, `docs/FEEDBACK_LOG.md`.  

- **Commands**: `poetry run python scripts/export_sensor_data_csv.py --incremental`, `poetry run pytest tests/integration/test_data_export.py`, `loom record`.  

- **Acceptance**: Incremental export appends correctly; tests pass; video < 3 mins; feedback logged.  



#### Week 3: Scale, Resilience, Performance, and Microservices (Days 15–21)



**Day 15: Resilience – Timeouts, Retries, Error Handling + Redis Idempotency**  

- **Objective**: Harden system; migrate idempotency to Redis; test chaos scenarios.  

- **Actions**:  

  - Add `toxiproxy` to `docker-compose.yml` for chaos testing (Redis/DB latency/outages).  

  - Add chaos tests in `tests/integration/test_resilience.py` (e.g., Redis down, DB slow).  

  - Enable `pytest-cov` in `ci.yml` for 80/15/5 test pyramid ratio.  

  - Add `mem_limit`/`cpus` to `docker-compose.yml` (e.g., Redis: 256MB).  

- **Files**: `docker-compose.yml`, `tests/integration/test_resilience.py`, `ci.yml`.  

- **Commands**: `docker compose up -d toxiproxy`, `poetry run pytest tests/integration/test_resilience.py --cov`, `./scripts/monitor_resources.sh`.  

- **Acceptance**: Chaos tests pass; coverage > 80%; resources within limits.  



**Day 16: Security – Rate Limiting, Scopes + Threat Model Refinements**  

- **Actions**:  

  - Create `docs/SECURITY_AUDIT_CHECKLIST.md` (checklist for endpoints, scopes).  

  - Add Snyk scans to `ci.yml`.  

  - Rate limit `/check_drift` (10/min per key).  

- **Files**: `docs/SECURITY_AUDIT_CHECKLIST.md`, `ci.yml`, `main.py`.  

- **Commands**: `snyk test`, `poetry run pytest tests/api/test_rate_limits.py`.  

- **Acceptance**: Checklist complete; Snyk clean; rate limits enforced.  


Day 17: Load Testing (Locust) and Tuning + Event Bus Evaluation
- **Objective:** Meet SLOs; assess bus for persistence.
- **Rationale/Context:** Test full chain; if >100 events/sec, add Redis queues to bus.
- **Actions:**
  - Run Locust on ingest/predict/detect; tune workers/pools.
  - If needed, enhance bus with Redis (publish to queue).
- **Files:**
  - `locustfile.py` (full scenarios).
- **Commands:**
  - `locust -f locustfile.py --users 50`
- **Acceptance:**
  - P95 <200ms; no errors at target RPS; bus handles load (add queues if fails).

Day 18: Timescale Tuning, Indices + Continuous Aggregates
- **Objective:** Optimize for ML queries.
- **Rationale/Context:** Already planned; ensure CAGG reduces load (precompute windows).
- **Actions:**
  - Validate/add indexes via migration; enable CAGG if not (from Day 12).
  - Test query plans for forecasting windows.
- **Files:**
  - Alembic migration if needed.
- **Commands:**
  - `poetry run alembic upgrade head`
  - `psql $DATABASE_URL -c "EXPLAIN SELECT * FROM sensor_readings WHERE sensor_id = 'sensor-001' ORDER BY timestamp DESC LIMIT 100"`
- **Acceptance:**
  - Plans use indexes/CAGG; perf gain >20% on windows.

Day 19–20: Microservice Split (Activate if Needed) + K8s Roadmap
- **Objective:** Isolate ML if load justifies; add deployment scaffolds.
- **Rationale/Context:** Stubs from Day 12; create services with own FastAPI, model load.
- **Actions:**
  - If activated (env flag): Add `services/prediction_service/` and `services/anomaly_service/` (Dockerfiles, compose entries).
  - Gateway forwards internally.
  - Add `infrastructure/k8s/deployment.yaml` placeholders (e.g., API deployment).
- **Files:**
  - `services/prediction_service/app.py` etc.
  - `docker-compose.yml` (new services).
  - K8s files.
- **Acceptance:**
  - Chain works; latency within budget; K8s manifests valid (kubectl apply --dry-run).

**Day 21: CI/CD, Security Scans + Grafana Integration**  

- **Actions**:  

  - Add `ml-train` job in `ci.yml` with model hash validation (`docs/ml/baseline_hashes.json`).  

  - Create Week 3 Loom video for Grafana dashboards.  

  - Update `docs/FEEDBACK_LOG.md`.  

  - Re-audit `docs/SECURITY.md` using checklist.  

- **Files**: `ci.yml`, `docs/ml/baseline_hashes.json`, `docs/FEEDBACK_LOG.md`, `docs/SECURITY.md`.  

- **Commands**: `poetry run python scripts/validate_model_hashes.py`, `loom record`.  

- **Acceptance**: CI validates hashes; video < 3 mins; audit complete.  



### Week 4: Docs, Video, Polish, and Final Delivery (Days 22–30)

Day 22: DB Documentation Finish + Indexing Rationale
- **Objective:** Complete DB package.
- **Actions:**
  - Finalize `docs/db/README.md`: Add index/CAGG rationales, constraints.
  - Refresh ERD/schema if changed.
- **Acceptance:**
  - Self-contained; meets rubric.

**Day 23: ML Documentation Finish + Drift Monitoring Loop**

- **Objective:** Complete ML package; add retraining hooks.
- **Rationale/Context:** A static drift check is good, but a production system needs an automated loop.
- **Actions:**
  - Ensure notebooks reproducible; summarize in README with drift notes.
  - Add agent hook: On high drift, trigger retrain (scripted).
  - Use APScheduler in a core agent or new script for scheduled job (e.g., daily): Call `/api/v1/check_drift`, publish `DriftDetectedEvent` if PSI/KS > 0.1, notify via log and optional Slack webhook (via env var `SLACK_WEBHOOK_URL`).
- **Files:**
  - `README.md`
  - `scripts/retrain_models.py` (uses Makefile).
- **Acceptance:**
  - Docs clear; hook logs alerts.

<<<<<<< HEAD
**FINAL 9 DAYS**


## Final 9-Day Implementation Plan: Smart Maintenance SaaS

### **Overview and Rationale**
This consolidated plan provides a day-by-day roadmap to elevate the "Smart Maintenance SaaS" project for the competition. It merges the strategic focus of both original plans to maximize the "wow factor" and address critical gaps. The key objectives are:

* **Enhance Uniqueness:** Integrate explainable AI (XAI) with SHAP and a live demo simulator to dynamically showcase the system's autonomous capabilities.
* **Address Commercial Gaps:** Introduce foundational multi-tenancy to demonstrate scalability and commercial viability.
* **Strengthen Architecture:** Add model promotion safeguards in the MLOps loop and improve Redis resilience.
* **Bolster Production-Readiness:** Implement API key authentication and lightweight Prometheus monitoring.
* **Ensure Reproducibility:** Use DVC to manage datasets and models, making the project easy for judges to run.
* **Optimize Deployment:** Target a professional deployment on Render (backend) and Vercel (UI) for the final demo.

This plan assumes 4-6 hours of focused work per day, assisted by an AI coding partner.

---

### **Day 1: UI Enhancements, Explainable AI & API Security**
* **Focus:** Boost the "wow factor" and user trust from the very first screen.
* **Objective:** Polish the UI with a live dashboard, make ML models interpretable with SHAP, and secure the API endpoints.

#### **Step-by-Step Tasks**
1.  **Add System Dashboard to UI (1-2 hours):**
    * In `smart-maintenance-saas/ui/streamlit_app.py`, add a new `st.tab` titled "**📈 System Dashboard**".
    * Inside this tab, call the `/metrics` endpoint and use `st.metric` to display the key results.
    * Add an `st.line_chart` to visualize a time-series of anomaly counts or key sensor values.
2.  **Integrate SHAP for Explainable AI (2-3 hours):**
    * Add `shap` to your dependencies in `smart-maintenance-saas/pyproject.toml`.
    * In `smart-maintenance-saas/apps/api/routers/ml_endpoints.py`, modify the `/predict` function to compute SHAP values using `shap.TreeExplainer` for tree-based models (e.g., LightGBM) after making a prediction.
    * Return these SHAP values in the API response JSON.
    * In `streamlit_app.py`, when displaying a prediction, check for SHAP values and visualize them as a feature importance bar chart using `st.pyplot`.
3.  **Add Basic API Authentication (1 hour):**
    * In `smart-maintenance-saas/apps/api/dependencies.py`, create a dependency function `get_api_key` that checks for an `X-API-KEY` header and validates it against an environment variable.
    * Apply this new dependency to the routers in `data_ingestion.py` and `ml_endpoints.py`.

#### **Copilot Prompt**
"In `smart-maintenance-saas/ui/streamlit_app.py`, add a new tab 'System Dashboard' that queries the FastAPI `/metrics` endpoint and displays the results using `st.metric` and `st.line_chart`. Next, integrate SHAP: in `apps/api/routers/ml_endpoints.py`, update the `/predict` endpoint to compute and return SHAP values for tree-based models. Then, visualize these SHAP values as a bar chart in the Streamlit UI. Finally, create an API key dependency in `apps/api/dependencies.py` and apply it to the `data_ingestion` and `ml_endpoints` routers."

---

### **Day 2: Proactive Notifications & Live Demo Simulator**
* **Focus:** Make the system's autonomous intelligence visible and interactive.
* **Objective:** Implement email notifications for key system events and build a simulator to demonstrate the full MLOps loop on demand.

#### **Step-by-Step Tasks**
1.  **Implement Email Notifications (1-2 hours):**
    * Create a new file `smart-maintenance-saas/core/notifications/email_service.py`.
    * Inside, create a function `send_email(to, subject, body)` using Python's `smtplib`, configured via environment variables (e.g., `SMTP_HOST`, `SMTP_USER`).
    * In `smart-maintenance-saas/scripts/run_drift_check_agent.py`, call this service to send an alert when drift is detected.
    * In `smart-maintenance-saas/scripts/retrain_models_on_drift.py`, call this service to confirm a successful model retrain.
2.  **Build the Live Demo Simulator (2-3 hours):**
    * Create a new router `smart-maintenance-saas/apps/api/routers/simulate.py`.
    * Define a `POST /api/v1/simulate/drift-event` endpoint. This endpoint will use `numpy` to generate a batch of synthetic data exhibiting clear drift and post it to the `/api/v1/ingest` endpoint.
    * In `streamlit_app.py`, add a section "**🚀 Live System Demo**" with a button that calls the simulation endpoint and shows a status message like `st.status`.

#### **Copilot Prompt**
"Create an email notification service in `core/notifications/email_service.py` using `smtplib` and environment variables. Integrate this service into the agents in `scripts/run_drift_check_agent.py` and `scripts/retrain_models_on_drift.py` to send alerts. Next, create a new FastAPI router in `apps/api/routers/simulate.py` with a `/simulate/drift-event` endpoint that generates and ingests synthetic data with drift. Finally, add a button in `ui/streamlit_app.py` to trigger this simulation."

---

### **Day 3: MLOps Safeguards & Multi-Tenancy Foundations**
* **Focus:** Address commercial and technical gaps to demonstrate foresight and scalability.
* **Objective:** Implement a crucial model promotion safeguard and lay the architectural groundwork for multi-tenancy.

#### **Step-by-Step Tasks**
1.  **Implement Model Promotion Safeguards (2 hours):**
    * In `smart-maintenance-saas/scripts/retrain_models_on_drift.py`, after a new model is trained and registered in MLflow, add a validation step.
    * Compare the new model's performance on a holdout dataset against the current production model.
    * If the new model is better, use the `mlflow.MlflowClient` to automatically transition its stage from `None` to **`Staging`**, logging that it's ready for manual review before production.
2.  **Add Multi-Tenancy Foundations (2-3 hours):**
    * Create a new Alembic migration: `alembic revision -m "add_tenant_id_to_tables"`.
    * In the new migration file, add a `tenant_id` column (e.g., `sa.Column('tenant_id', sa.String, nullable=False, server_default='default_tenant')`) to the `sensor_readings` and `maintenance_logs` tables.
    * Update the Pydantic models (e.g., `SensorReadingPayload`) and CRUD operations (`crud_sensor_reading.py`) to handle and store the new `tenant_id` field.

#### **Copilot Prompt**
"In `scripts/retrain_models_on_drift.py`, after registering a new model, use the `mlflow.MlflowClient` to transition the model version to the 'Staging' stage only if its evaluation metrics are better than the current production model's. Next, create an Alembic migration to add a `tenant_id` string column to the `sensor_readings` and `maintenance_logs` tables. Finally, update the Pydantic models and CRUD operations in `apps/api/routers/data_ingestion.py` and `core/database/crud/crud_sensor_reading.py` to handle this new `tenant_id` field."

---

### **Day 4: Monitoring & Redis Resilience**
* **Focus:** Bolster production-ready claims with professional monitoring and improved fault tolerance.
* **Objective:** Integrate Prometheus for application monitoring and configure Redis for high availability.

#### **Step-by-Step Tasks**
1.  **Integrate Prometheus Monitoring (2 hours):**
    * Add `prometheus-fastapi-instrumentator` to `pyproject.toml`.
    * In `smart-maintenance-saas/apps/api/main.py`, import `Instrumentator` and instrument the app to expose a `/metrics` endpoint.
    * Update `docker-compose.yml` to add a `prometheus` service and a placeholder for `grafana`.
2.  **Enhance Redis Resilience (1-2 hours):**
    * In `docker-compose.yml`, update the Redis configuration to use a basic high-availability setup with a master and a sentinel.
    * Document the failover strategy in a new `docs/SCALABILITY.md` file.

#### **Copilot Prompt**
"Integrate Prometheus metrics into the FastAPI app in `apps/api/main.py` using `prometheus-fastapi-instrumentator`. Then, update the `docker-compose.yml` file to add Prometheus and Grafana services. Finally, modify the Docker Compose Redis setup to include a Sentinel for failover."

---

### **Day 5: Reproducibility with DVC**
* **Focus:** Ensure anyone can easily run and evaluate the project.
* **Objective:** Use Data Version Control (DVC) to manage datasets and models, making the project fully reproducible.

#### **Step-by-Step Tasks**
1.  **Implement DVC (2-3 hours):**
    * Run `dvc init` in the project root.
    * Configure a DVC remote storage (e.g., `dvc remote add -d myremote gdrive://...` or an S3 bucket).
    * Track your data and models: `dvc add data/` and `dvc add models/`.
    * Push the versioned data to remote storage: `dvc push`.
2.  **Update Documentation (1 hour):**
    * In `README.md`, add a "**Reproducibility**" section.
    * Clearly explain the setup steps: `git clone ...`, `pip install ...`, and `dvc pull`.

#### **Copilot Prompt**
"Guide me through setting up DVC in the `smart-maintenance-saas` project. Show me the commands to initialize DVC, add the `data/` and `models/` directories, configure a remote, and push the data. Finally, provide the markdown for a 'Reproducibility' section in the `README.md` that explains how to use `dvc pull`."

---

### **Day 6: Deployment Preparation**
* **Focus:** Prepare for a polished, professional, and always-on public demo.
* **Objective:** Deploy the backend services and the user interface to modern cloud platforms.

#### **Step-by-Step Tasks**
1.  **Finalize Docker Configuration (1 hour):** Ensure the `docker-compose.yml` file and associated Dockerfiles are clean and production-ready.
2.  **Deploy Backend to Render (2 hours):** Create a new Web Service on Render for the FastAPI backend. Configure it to build from your Git repository and set up all necessary environment variables.
3.  **Deploy UI to Vercel (2 hours):** Create a new project on Vercel for the Streamlit UI. Point it to your repository and configure the backend API URL as an environment variable.
4.  **End-to-End Testing (1 hour):** Thoroughly test the live application, especially the live demo simulator, to ensure the UI and backend are communicating correctly.

---

### **Day 7: Presentation Assets & Deployment Guide**
* **Focus:** Craft a compelling and clear narrative for the judges.
* **Objective:** Create the final documentation and video script, highlighting the project's key strengths.

#### **Step-by-Step Tasks**
1.  **Draft Deployment Guide (2 hours):** Create `docs/DEPLOYMENT_GUIDE.md`. Outline a strategy for scaling the application on a platform like AWS ECS Fargate, mentioning how multi-tenancy and monitoring would work in that environment.
2.  **Script 5-Minute Video (3 hours):** Write a detailed script for the presentation video. Structure it around the project's story, focusing on the live demo simulator, the SHAP explanations, and the proactive notifications as the main highlights.

---

### **Day 8: Final Polish & Testing**
* **Focus:** Iron out any remaining bugs and refine the user experience.
* **Objective:** Conduct comprehensive end-to-end testing on the deployed application and polish all documentation.

#### **Step-by-Step Tasks**
1.  **Full End-to-End Testing (3 hours):** Run through every feature of the live application. Test the simulation, authentication, multi-tenancy filtering (with test data), and notifications.
2.  **UI/UX Polish (2 hours):** Fix any minor UI inconsistencies, improve loading messages, and ensure all text is clear and error-free.
3.  **Documentation Review (1 hour):** Proofread the `README.md`, `DEPLOYMENT_GUIDE.md`, and all code comments for clarity and consistency.

---

### **Day 9: Video Production & Final Submission**
* **Focus:** Produce the final video and freeze the codebase for submission.
* **Objective:** Record a polished demo video, tag a final release, and prepare for submission.

#### **Step-by-Step Tasks**
1.  **Record and Edit Video (3 hours):** Record the demo using the live, deployed URL. Edit the footage to align with your script, ensuring it's concise and impactful.
2.  **Final Code Review and Freeze (1 hour):** Give the entire codebase one last look.
3.  **Tag Final Release (30 mins):** Create a final Git tag to mark the competition submission version: `git tag v1.0.0-competition && git push --tags`.
4.  **Prepare Submission (1 hour):** Gather the repository link, live demo URL, and final video link. Double-check them before the final submission.
=======
**Day 24: Polished README, Run Instructions + Architecture Diagram**

- **Objective:** Evaluator-friendly.
- **Actions:**
  - Add diagram (e.g., Draw.io: Gateway + DB + Redis + MLflow + Agents).
  - How-to: Compose, curl examples, ML runs.
  - Troubleshooting: e.g., model load fails → check MLflow.
- **Files:**
  - `docs/architecture.png`
  - `README.md`
- **Acceptance:**
  - Run in <5 mins; diagram covers enhancements.

**Day 25: Small Runbooks, Future BI Note + UI Polish + doc overview**  

- **Objective**: Professional extras; enhance UI; user read all documentation files and do one final check and refinement

- **Actions**:  

  - Add dashboard tab in `streamlit_app.py`: Show `/metrics` anomaly counts, `/check_drift` status.  

  - Expand runbook in `README.md`: Add monitoring alerts, scaling tips, `pg_dump` cron.  

  - Create `scripts/backup_db.sh` for DB backups.  

  - Update `docs/RISK_MITIGATION.md` with all risks and statuses.  

- **Files**: `streamlit_app.py`, `README.md`, `scripts/backup_db.sh`, `docs/RISK_MITIGATION.md`.  

- **Commands**: `./scripts/backup_db.sh`, `docker compose up -d` (test UI).  

- **Acceptance**: Dashboard shows metrics; runbook comprehensive; risks updated.  


Day 26: Record 5-Minute Video
- **Objective:** Demo everything.
- **Actions:**
  - Show compose, health, ingestion, ML endpoints, drift check, Grafana, threat model justification.
  - Upload unlisted YouTube; link in README.
- **Acceptance:**
  - <5 mins; comprehensive.
  - Deploy to huggingface spaces!!!!!!! Easy access for evaluators.

Day 27: End-to-End Test Run + Freeze Prep
- **Objective:** Validate.
- **Actions:**
  - Fresh clone; run sequence: ingest → predict → detect → drift.
  - Tag pre-release.
- **Acceptance:**
  - Smooth; green tests.

**Day 28: Final QA, Accessibility Pass + Reproducibility Guide**  

- **Actions**:  

  - Re-audit `docs/SECURITY.md` with checklist.  

  - Add “Reproducing ML” section in `README.md` with DVC/Docker steps.  

- **Files**: `docs/SECURITY.md`, `README.md`.  

- **Commands**: `dvc pull`, `make eda`.  

- **Acceptance**: Audit clean; reproducibility guide works.  



Day 29: Final Release (Freeze)
- **Objective:** Lock.
- **Actions:**
  - Tag release; changelog.
- **Acceptance:**
  - Frozen.

Day 30: Buffer and Celebration
- **Objective:** Final tweaks.
- **Actions:**
  - Non-code docs if needed.

## Concrete File Additions You'll Implement

- `Dockerfile.ml`, `Makefile` (reproducible ML).
- `notebooks/01_data_exploration.ipynb`, `02_anomaly_isolation_forest.ipynb`, `03_forecast_prophet.ipynb`.
- `ml/features.py` (shared engineering).
- `apps/ml/model_loader.py`, `apps/api/routers/ml.py`.
- `docs/ml/*.png`, `docs/SECURITY.md`, `docs/architecture.png`.
- Alembic migrations for indexes/CAGG.
- `docker-compose.yml` updates (Redis, MLflow, Grafana, Prometheus, microservices).
- `tests/*` expansions.
- `locustfile.py` updates.
- `scripts/retrain_models.py`.
- `infrastructure/k8s/*` (roadmap).
- `ci.yml` (Trivy).
- Dependencies: `prometheus-fastapi-instrumentator`, `tenacity`, `mlflow`, `evidently`, `hypothesis`, `redis`, `slowapi`, etc.

## SLOs and Acceptance Thresholds (Suggested)

- **Functional:** `/health` 200; idempotency with Redis; ML endpoints return valid JSON with version; drift flags shifts.
- **Performance:** P95 <200ms for /predict/detect at 50 RPS (Locust); query plans efficient.
- **Artifacts:** ERD PNG, schema.sql, CSV, notebooks, models (in MLflow), charts, threat model all present/linked.
- **CI:** Tests/lint/build/scan green.
- **Reproducibility:** `make train-anomaly` runs in Docker, produces same model hash.

## Optional Stretch (Only if Time Remains)

- Advanced drift: Statistical tests in agent for auto-retrain.
- Canary routing: % traffic to new model versions via loader.
- Full NATS/Kafka for event bus if Redis queues insufficient.

## Deferments (Minimal, for Focus)

- None for core enhancements (e.g., Redis, drift integrated early). Full feature store deferred post-sprint.
>>>>>>> 35294a3b
<|MERGE_RESOLUTION|>--- conflicted
+++ resolved
@@ -441,7 +441,6 @@
 - **Acceptance:**
   - Docs clear; hook logs alerts.
 
-<<<<<<< HEAD
 **FINAL 9 DAYS**
 
 
@@ -596,123 +595,3 @@
 ### **Day 9: Video Production & Final Submission**
 * **Focus:** Produce the final video and freeze the codebase for submission.
 * **Objective:** Record a polished demo video, tag a final release, and prepare for submission.
-
-#### **Step-by-Step Tasks**
-1.  **Record and Edit Video (3 hours):** Record the demo using the live, deployed URL. Edit the footage to align with your script, ensuring it's concise and impactful.
-2.  **Final Code Review and Freeze (1 hour):** Give the entire codebase one last look.
-3.  **Tag Final Release (30 mins):** Create a final Git tag to mark the competition submission version: `git tag v1.0.0-competition && git push --tags`.
-4.  **Prepare Submission (1 hour):** Gather the repository link, live demo URL, and final video link. Double-check them before the final submission.
-=======
-**Day 24: Polished README, Run Instructions + Architecture Diagram**
-
-- **Objective:** Evaluator-friendly.
-- **Actions:**
-  - Add diagram (e.g., Draw.io: Gateway + DB + Redis + MLflow + Agents).
-  - How-to: Compose, curl examples, ML runs.
-  - Troubleshooting: e.g., model load fails → check MLflow.
-- **Files:**
-  - `docs/architecture.png`
-  - `README.md`
-- **Acceptance:**
-  - Run in <5 mins; diagram covers enhancements.
-
-**Day 25: Small Runbooks, Future BI Note + UI Polish + doc overview**  
-
-- **Objective**: Professional extras; enhance UI; user read all documentation files and do one final check and refinement
-
-- **Actions**:  
-
-  - Add dashboard tab in `streamlit_app.py`: Show `/metrics` anomaly counts, `/check_drift` status.  
-
-  - Expand runbook in `README.md`: Add monitoring alerts, scaling tips, `pg_dump` cron.  
-
-  - Create `scripts/backup_db.sh` for DB backups.  
-
-  - Update `docs/RISK_MITIGATION.md` with all risks and statuses.  
-
-- **Files**: `streamlit_app.py`, `README.md`, `scripts/backup_db.sh`, `docs/RISK_MITIGATION.md`.  
-
-- **Commands**: `./scripts/backup_db.sh`, `docker compose up -d` (test UI).  
-
-- **Acceptance**: Dashboard shows metrics; runbook comprehensive; risks updated.  
-
-
-Day 26: Record 5-Minute Video
-- **Objective:** Demo everything.
-- **Actions:**
-  - Show compose, health, ingestion, ML endpoints, drift check, Grafana, threat model justification.
-  - Upload unlisted YouTube; link in README.
-- **Acceptance:**
-  - <5 mins; comprehensive.
-  - Deploy to huggingface spaces!!!!!!! Easy access for evaluators.
-
-Day 27: End-to-End Test Run + Freeze Prep
-- **Objective:** Validate.
-- **Actions:**
-  - Fresh clone; run sequence: ingest → predict → detect → drift.
-  - Tag pre-release.
-- **Acceptance:**
-  - Smooth; green tests.
-
-**Day 28: Final QA, Accessibility Pass + Reproducibility Guide**  
-
-- **Actions**:  
-
-  - Re-audit `docs/SECURITY.md` with checklist.  
-
-  - Add “Reproducing ML” section in `README.md` with DVC/Docker steps.  
-
-- **Files**: `docs/SECURITY.md`, `README.md`.  
-
-- **Commands**: `dvc pull`, `make eda`.  
-
-- **Acceptance**: Audit clean; reproducibility guide works.  
-
-
-
-Day 29: Final Release (Freeze)
-- **Objective:** Lock.
-- **Actions:**
-  - Tag release; changelog.
-- **Acceptance:**
-  - Frozen.
-
-Day 30: Buffer and Celebration
-- **Objective:** Final tweaks.
-- **Actions:**
-  - Non-code docs if needed.
-
-## Concrete File Additions You'll Implement
-
-- `Dockerfile.ml`, `Makefile` (reproducible ML).
-- `notebooks/01_data_exploration.ipynb`, `02_anomaly_isolation_forest.ipynb`, `03_forecast_prophet.ipynb`.
-- `ml/features.py` (shared engineering).
-- `apps/ml/model_loader.py`, `apps/api/routers/ml.py`.
-- `docs/ml/*.png`, `docs/SECURITY.md`, `docs/architecture.png`.
-- Alembic migrations for indexes/CAGG.
-- `docker-compose.yml` updates (Redis, MLflow, Grafana, Prometheus, microservices).
-- `tests/*` expansions.
-- `locustfile.py` updates.
-- `scripts/retrain_models.py`.
-- `infrastructure/k8s/*` (roadmap).
-- `ci.yml` (Trivy).
-- Dependencies: `prometheus-fastapi-instrumentator`, `tenacity`, `mlflow`, `evidently`, `hypothesis`, `redis`, `slowapi`, etc.
-
-## SLOs and Acceptance Thresholds (Suggested)
-
-- **Functional:** `/health` 200; idempotency with Redis; ML endpoints return valid JSON with version; drift flags shifts.
-- **Performance:** P95 <200ms for /predict/detect at 50 RPS (Locust); query plans efficient.
-- **Artifacts:** ERD PNG, schema.sql, CSV, notebooks, models (in MLflow), charts, threat model all present/linked.
-- **CI:** Tests/lint/build/scan green.
-- **Reproducibility:** `make train-anomaly` runs in Docker, produces same model hash.
-
-## Optional Stretch (Only if Time Remains)
-
-- Advanced drift: Statistical tests in agent for auto-retrain.
-- Canary routing: % traffic to new model versions via loader.
-- Full NATS/Kafka for event bus if Redis queues insufficient.
-
-## Deferments (Minimal, for Focus)
-
-- None for core enhancements (e.g., Redis, drift integrated early). Full feature store deferred post-sprint.
->>>>>>> 35294a3b
